--- conflicted
+++ resolved
@@ -10,13 +10,7 @@
 
 ## Worum geht es?
 
-<<<<<<< HEAD
-Dieses Projekt befasst sich mit dem Problem der automatisierten, präferenzbasierten Gruppenbildung mit einer fest vordefinierten Gruppengrösse. Diese Aufgabenstellung ist als NP-schweres Partitionierungsproblem formuliert, was eine exakte Lösung für grössere Benutzerzahlen unpraktikabel macht.
-
-Der hier präsentierte AGAT-Algorithmus ist ein heuristischer Lösungsansatz, der agglomeratives hierarchisches Clustering (AHC) für eine initiale Cluster-Bildung nutzt. Da AHC allein keine festen Gruppengrössen garantiert, wird der Algorithmus durch zwei neu entwickelte Reparaturmethoden ("merge" und "break") ergänzt, um diese strikte Anforderung zu erfüllen. Ein flexibles Präferenzmodell erlaubt dabei die Optimierung sowohl auf Ähnlichkeit (homogene Kriterien) als auch auf Unterschiedlichkeit (heterogene Kriterien) der Gruppenmitglieder.
-=======
-Der hier präsentierte AGAT-Algorithmus ist ein heuristischer Lösungsansatz, der agglomeratives hierarchisches Clustering (AHC) für eine initiale Cluster-Bildung nutzt. Da AHC allein keine festen Gruppengrössen garantiert, wird der Algorithmus durch zwei neu entwickelte Reparaturstrategien ("merge" und "break") ergänzt, um diese strikte Anforderung zu erfüllen. Ein Präferenzmodell erlaubt dabei die Abgleichung sowohl auf Ähnlichkeit (homogene Kriterien) als auch auf Unterschiedlichkeit (heterogene Kriterien) der Gruppenmitglieder.
->>>>>>> 30895a1b
+Der hier präsentierte AGAT-Algorithmus ist ein heuristischer Lösungsansatz, der agglomeratives hierarchisches Clustering (AHC) für eine initiale Cluster-Bildung nutzt. Da AHC allein keine festen Gruppengrössen garantiert, wird der Algorithmus durch zwei neu entwickelte Reparaturmethoden ("merge" und "break") ergänzt, um diese strikte Anforderung zu erfüllen. Ein Präferenzmodell erlaubt dabei die Abgleichung sowohl auf Ähnlichkeit (homogene Kriterien) als auch auf Unterschiedlichkeit (heterogene Kriterien) der Gruppenmitglieder.
 
 
 ## Installation
